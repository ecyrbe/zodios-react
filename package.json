--- conflicted
+++ resolved
@@ -48,11 +48,7 @@
     "react": ">=16.8.0"
   },
   "devDependencies": {
-<<<<<<< HEAD
-    "@tanstack/react-query": "5.17.15",
-=======
     "@tanstack/react-query": "5.20.5",
->>>>>>> 0996c813
     "@testing-library/dom": "9.3.3",
     "@testing-library/jest-dom": "6.1.4",
     "@testing-library/react": "14.0.0",
